from __future__ import annotations

import inspect
import sys
from collections.abc import Sequence as SequenceCollection
from typing import TYPE_CHECKING, Dict, List, Optional, Protocol, Union, runtime_checkable

import six
import tensorflow as tf
from keras.utils.losses_utils import cast_losses_to_common_dtype
from packaging import version
from tensorflow.keras.utils import unpack_x_y_sample_weight

import merlin.io
from merlin.models.tf.core.base import Block, ModelContext, PredictionOutput, is_input_block
from merlin.models.tf.core.combinators import SequentialBlock
from merlin.models.tf.core.prediction import Prediction, PredictionContext
from merlin.models.tf.core.tabular import TabularBlock
from merlin.models.tf.core.transformations import AsRaggedFeatures
from merlin.models.tf.dataset import BatchedDataset
from merlin.models.tf.inputs.base import InputBlock
from merlin.models.tf.losses.base import loss_registry
from merlin.models.tf.metrics.topk import TopKMetricsAggregator, filter_topk_metrics, split_metrics
from merlin.models.tf.models.utils import parse_prediction_tasks
from merlin.models.tf.prediction_tasks.base import ParallelPredictionBlock, PredictionTask
<<<<<<< HEAD
from merlin.models.tf.predictions.base import ContrastivePredictionBlock, PredictionBlock

# from merlin.models.tf.predictions.dot_product import DotProductCategoricalPrediction
=======
from merlin.models.tf.predictions.base import PredictionBlock
>>>>>>> 70fcc63b
from merlin.models.tf.typing import TabularData
from merlin.models.tf.utils.search_utils import find_all_instances_in_layers
from merlin.models.tf.utils.tf_utils import call_layer, maybe_serialize_keras_objects
from merlin.models.utils.dataset import unique_rows_by_features
from merlin.schema import Schema, Tags

if TYPE_CHECKING:
    from merlin.models.tf.core.index import TopKIndexBlock


class MetricsComputeCallback(tf.keras.callbacks.Callback):
    """Callback that handles when to compute metrics."""

    def __init__(self, train_metrics_steps=1, **kwargs):
        self.train_metrics_steps = train_metrics_steps
        self._is_fitting = False
        self._is_first_batch = True
        super().__init__(**kwargs)

    def on_train_begin(self, logs=None):
        self._is_fitting = True

    def on_train_end(self, logs=None):
        self._is_fitting = False

    def on_epoch_begin(self, epoch, logs=None):
        self._is_first_batch = True

    def on_train_batch_begin(self, batch, logs=None):
        value = self.train_metrics_steps > 0 and (
            self._is_first_batch or batch % self.train_metrics_steps == 0
        )
        self.model._should_compute_train_metrics_for_batch.assign(value)

    def on_train_batch_end(self, batch, logs=None):
        self._is_first_batch = False


@tf.keras.utils.register_keras_serializable(package="merlin_models")
class ModelBlock(Block, tf.keras.Model):
    """Block that extends `tf.keras.Model` to make it saveable."""

    def __init__(self, block: Block, **kwargs):
        super().__init__(**kwargs)
        self.block = block

    def call(self, inputs, **kwargs):
        if "features" not in kwargs:
            kwargs["features"] = inputs
        outputs = call_layer(self.block, inputs, **kwargs)
        return outputs

    def build(self, input_shapes):
        self.block.build(input_shapes)

        if not hasattr(self.build, "_is_default"):
            self._build_input_shape = input_shapes
        self.built = True

    def fit(
        self,
        x=None,
        y=None,
        batch_size=None,
        epochs=1,
        verbose="auto",
        callbacks=None,
        validation_split=0.0,
        validation_data=None,
        shuffle=True,
        class_weight=None,
        sample_weight=None,
        initial_epoch=0,
        steps_per_epoch=None,
        validation_steps=None,
        validation_batch_size=None,
        validation_freq=1,
        max_queue_size=10,
        workers=1,
        use_multiprocessing=False,
        train_metrics_steps=1,
        **kwargs,
    ):
        x = _maybe_convert_merlin_dataset(x, batch_size, **kwargs)
        validation_data = _maybe_convert_merlin_dataset(
            validation_data, batch_size, shuffle=shuffle, **kwargs
        )
        callbacks = self._add_metrics_callback(callbacks, train_metrics_steps)

        fit_kwargs = {
            k: v
            for k, v in locals().items()
            if k not in ["self", "kwargs", "train_metrics_steps", "__class__"]
        }

        return super().fit(**fit_kwargs)

    def evaluate(
        self,
        x=None,
        y=None,
        batch_size=None,
        verbose=1,
        sample_weight=None,
        steps=None,
        callbacks=None,
        max_queue_size=10,
        workers=1,
        use_multiprocessing=False,
        return_dict=False,
        **kwargs,
    ):
        x = _maybe_convert_merlin_dataset(x, batch_size, **kwargs)

        return super().evaluate(
            x,
            y,
            batch_size,
            verbose,
            sample_weight,
            steps,
            callbacks,
            max_queue_size,
            workers,
            use_multiprocessing,
            return_dict,
            **kwargs,
        )

    def compute_output_shape(self, input_shape):
        return self.block.compute_output_shape(input_shape)

    @property
    def schema(self) -> Schema:
        return self.block.schema

    @classmethod
    def from_config(cls, config, custom_objects=None):
        block = tf.keras.utils.deserialize_keras_object(config.pop("block"))

        return cls(block, **config)

    def get_config(self):
        return {"block": tf.keras.utils.serialize_keras_object(self.block)}

    def _set_save_spec(self, inputs, args=None, kwargs=None):
        # We need to overwrite this in order to fix a Keras-bug in TF<2.9
        super()._set_save_spec(inputs, args, kwargs)

        if version.parse(tf.__version__) < version.parse("2.9.0"):
            # Keras will interpret kwargs like `features` & `targets` as
            # required args, which is wrong. This is a workaround.
            _arg_spec = self._saved_model_arg_spec
            self._saved_model_arg_spec = ([_arg_spec[0][0]], _arg_spec[1])


class BaseModel(tf.keras.Model):
    def compile(
        self,
        optimizer="rmsprop",
        loss=None,
        metrics=None,
        loss_weights=None,
        weighted_metrics=None,
        run_eagerly=None,
        steps_per_execution=None,
        jit_compile=None,
        **kwargs,
    ):
        """Configures the model for training.
        Example:
        ```python
        model.compile(optimizer=tf.keras.optimizers.Adam(learning_rate=1e-3),
                      loss=tf.keras.losses.BinaryCrossentropy(),
                      metrics=[tf.keras.metrics.BinaryAccuracy(),
                               tf.keras.metrics.FalseNegatives()])
        ```
        Args:
            optimizer: String (name of optimizer) or optimizer instance. See
              `tf.keras.optimizers`.
            loss: Loss function. Maybe be a string (name of loss function), or
              a `tf.keras.losses.Loss` instance. See `tf.keras.losses`. A loss
              function is any callable with the signature `loss = fn(y_true,
              y_pred)`, where `y_true` are the ground truth values, and
              `y_pred` are the model's predictions.
              `y_true` should have shape
              `(batch_size, d0, .. dN)` (except in the case of
              sparse loss functions such as
              sparse categorical crossentropy which expects integer arrays of shape
              `(batch_size, d0, .. dN-1)`).
              `y_pred` should have shape `(batch_size, d0, .. dN)`.
              The loss function should return a float tensor.
              If a custom `Loss` instance is
              used and reduction is set to `None`, return value has shape
              `(batch_size, d0, .. dN-1)` i.e. per-sample or per-timestep loss
              values; otherwise, it is a scalar. If the model has multiple outputs,
              you can use a different loss on each output by passing a dictionary
              or a list of losses. The loss value that will be minimized by the
              model will then be the sum of all individual losses, unless
              `loss_weights` is specified.
            metrics: List of metrics to be evaluated by the model during training
              and testing. Each of this can be a string (name of a built-in
              function), function or a `tf.keras.metrics.Metric` instance. See
              `tf.keras.metrics`. Typically you will use `metrics=['accuracy']`. A
              function is any callable with the signature `result = fn(y_true,
              y_pred)`. To specify different metrics for different outputs of a
              multi-output model, you could also pass a dictionary, such as
              `metrics={'output_a': 'accuracy', 'output_b': ['accuracy', 'mse']}`.
              You can also pass a list to specify a metric or a list of metrics
              for each output, such as `metrics=[['accuracy'], ['accuracy', 'mse']]`
              or `metrics=['accuracy', ['accuracy', 'mse']]`. When you pass the
              strings 'accuracy' or 'acc', we convert this to one of
              `tf.keras.metrics.BinaryAccuracy`,
              `tf.keras.metrics.CategoricalAccuracy`,
              `tf.keras.metrics.SparseCategoricalAccuracy` based on the loss
              function used and the model output shape. We do a similar
              conversion for the strings 'crossentropy' and 'ce' as well.
            loss_weights: Optional list or dictionary specifying scalar coefficients
              (Python floats) to weight the loss contributions of different model
              outputs. The loss value that will be minimized by the model will then
              be the *weighted sum* of all individual losses, weighted by the
              `loss_weights` coefficients.
                If a list, it is expected to have a 1:1 mapping to the model's
                  outputs. If a dict, it is expected to map output names (strings)
                  to scalar coefficients.
            weighted_metrics: List of metrics to be evaluated and weighted by
              `sample_weight` or `class_weight` during training and testing.
            run_eagerly: Bool. Defaults to `False`. If `True`, this `Model`'s
              logic will not be wrapped in a `tf.function`. Recommended to leave
              this as `None` unless your `Model` cannot be run inside a
              `tf.function`. `run_eagerly=True` is not supported when using
              `tf.distribute.experimental.ParameterServerStrategy`.
            steps_per_execution: Int. Defaults to 1. The number of batches to run
              during each `tf.function` call. Running multiple batches inside a
              single `tf.function` call can greatly improve performance on TPUs or
              small models with a large Python overhead. At most, one full epoch
              will be run each execution. If a number larger than the size of the
              epoch is passed, the execution will be truncated to the size of the
              epoch. Note that if `steps_per_execution` is set to `N`,
              `Callback.on_batch_begin` and `Callback.on_batch_end` methods will
              only be called every `N` batches (i.e. before/after each `tf.function`
              execution).
            jit_compile: If `True`, compile the model training step with XLA.
              [XLA](https://www.tensorflow.org/xla) is an optimizing compiler for
              machine learning.
              `jit_compile` is not enabled for by default.
              This option cannot be enabled with `run_eagerly=True`.
              Note that `jit_compile=True` is
              may not necessarily work for all models.
              For more information on supported operations please refer to the
              [XLA documentation](https://www.tensorflow.org/xla).
              Also refer to
              [known XLA issues](https://www.tensorflow.org/xla/known_issues) for
              more details.
            **kwargs: Arguments supported for backwards compatibility only.
        """

        # Initializing model control flags controlled by MetricsComputeCallback()
        self._should_compute_train_metrics_for_batch = tf.Variable(
            dtype=tf.bool,
            name="should_compute_train_metrics_for_batch",
            trainable=False,
            synchronization=tf.VariableSynchronization.NONE,
            initial_value=lambda: False,
        )

        num_v1_blocks = len(self.prediction_tasks)
        num_v2_blocks = len(self.prediction_blocks)

        if num_v1_blocks > 1 and num_v2_blocks > 1:
            raise ValueError(
                "You cannot use both `prediction_tasks` and `prediction_blocks` at the same time.",
                "`prediction_tasks` is deprecated and will be removed in a future version.",
            )

        if num_v1_blocks > 0:
            self.output_names = [task.task_name for task in self.prediction_tasks]
        else:
            self.output_names = [block.full_name for block in self.prediction_blocks]
<<<<<<< HEAD
            negative_sampling = kwargs.pop("negative_sampling", None)
            if negative_sampling:
                if not isinstance(self.prediction_blocks[0], ContrastivePredictionBlock):
                    raise ValueError(
                        "Negative sampling strategy can be used only with a"
                        " `ContrastivePredictionBlock` prediction block"
                    )
                self.prediction_blocks[0].compile(negative_sampling=negative_sampling)
=======
>>>>>>> 70fcc63b

        # This flag will make Keras change the metric-names which is not needed in v2
        from_serialized = kwargs.pop("from_serialized", num_v2_blocks > 0)

        super(BaseModel, self).compile(
            optimizer=optimizer,
            loss=self._create_loss(loss),
            metrics=self._create_metrics(metrics),
<<<<<<< HEAD
            weighted_metrics=weighted_metrics,
=======
            weighted_metrics=self._create_weighted_metrics(weighted_metrics),
>>>>>>> 70fcc63b
            run_eagerly=run_eagerly,
            loss_weights=loss_weights,
            steps_per_execution=steps_per_execution,
            jit_compile=jit_compile,
            from_serialized=from_serialized,
            **kwargs,
        )

    def _create_metrics(self, metrics=None):
        out = {}

        num_v1_blocks = len(self.prediction_tasks)

<<<<<<< HEAD
        if isinstance(metrics, (list, tuple)):
            # Retrieve top-k metrics & wrap them in TopKMetricsAggregator
            topk_metrics, topk_aggregators, other_metrics = split_metrics(metrics)
            if len(topk_metrics) > 0:
                topk_aggregators.append(TopKMetricsAggregator(*topk_metrics))
            metrics = other_metrics + topk_aggregators

=======
        if isinstance(metrics, dict):
            out = metrics

        elif isinstance(metrics, (list, tuple)):
>>>>>>> 70fcc63b
            if num_v1_blocks > 0:
                if num_v1_blocks == 1:
                    out[self.prediction_tasks[0].task_name] = metrics
                else:
                    for i, task in enumerate(self.prediction_tasks):
                        out[task.task_name] = metrics[i]
            else:
                if len(self.prediction_blocks) == 1:
                    out[self.prediction_blocks[0].full_name] = metrics
                else:
                    for i, block in enumerate(self.prediction_blocks):
                        out[block.full_name] = metrics[i]

<<<<<<< HEAD
        if not metrics:
=======
        elif metrics is None:
>>>>>>> 70fcc63b
            for task_name, task in self.prediction_tasks_by_name().items():
                out[task_name] = [m() if inspect.isclass(m) else m for m in task.DEFAULT_METRICS]

            for task_name, task in self.predictions_by_name().items():
                out[task_name] = task.create_default_metrics()

        return out

<<<<<<< HEAD
=======
    def _create_weighted_metrics(self, weighted_metrics=None):
        out = {}

        num_v1_blocks = len(self.prediction_tasks)

        if isinstance(weighted_metrics, dict):
            out = weighted_metrics

        elif isinstance(weighted_metrics, (list, tuple)):
            if num_v1_blocks > 0:
                if num_v1_blocks == 1:
                    out[self.prediction_tasks[0].task_name] = weighted_metrics
                else:
                    for i, task in enumerate(self.prediction_tasks):
                        out[task.task_name] = weighted_metrics[i]
            else:
                if len(self.prediction_blocks) == 1:
                    out[self.prediction_blocks[0].full_name] = weighted_metrics
                else:
                    for i, block in enumerate(self.prediction_blocks):
                        out[block.full_name] = weighted_metrics[i]

        return out

>>>>>>> 70fcc63b
    def _create_loss(self, loss=None):
        out = {}

        if isinstance(loss, (tf.keras.losses.Loss, str)):
            if len(self.prediction_tasks) == 1:
                out = {task.task_name: loss for task in self.prediction_tasks}
            elif len(self.prediction_blocks) == 1:
                out = {task.name: loss for task in self.prediction_blocks}

        # If loss is not provided, use the defaults from the prediction-tasks.
        if not loss:
            for task_name, task in self.prediction_tasks_by_name().items():
                out[task_name] = task.DEFAULT_LOSS

            for task_name, task in self.predictions_by_name().items():
                out[task_name] = task.default_loss

        for key in out:
            if isinstance(out[key], str) and out[key] in loss_registry:
                out[key] = loss_registry.parse(out[key])

        return out

    @property
    def prediction_tasks(self) -> List[PredictionTask]:
        from merlin.models.tf.prediction_tasks.base import PredictionTask

        results = find_all_instances_in_layers(self, PredictionTask)

        return results

    def prediction_tasks_by_name(self) -> Dict[str, PredictionTask]:
        return {task.task_name: task for task in self.prediction_tasks}

    def prediction_tasks_by_target(self) -> Dict[str, List[PredictionTask]]:
        """Method to index the model's prediction tasks by target names.

        Returns
        -------
        Dict[str, List[PredictionTask]]
            List of prediction tasks.
        """
        outputs: Dict[str, Union[PredictionTask, List[PredictionTask]]] = {}
        for task in self.prediction_tasks:
            if task.target_name in outputs:
                if isinstance(outputs[task.target_name], list):
                    outputs[task.target].append(task)
                else:
                    outputs[task.target_name] = [outputs[task.target_name], task]
            outputs[task.target] = task

        return outputs

    @property
    def prediction_blocks(self) -> List[PredictionBlock]:
        results = find_all_instances_in_layers(self, PredictionBlock)

        return results

    def predictions_by_name(self) -> Dict[str, PredictionBlock]:
        return {task.full_name: task for task in self.prediction_blocks}

    def predictions_by_target(self) -> Dict[str, List[PredictionBlock]]:
<<<<<<< HEAD
=======
        """Method to index the model's prediction blocks by target names.

        Returns
        -------
        Dict[str, List[PredictionBlock]]
            List of prediction blocks.
        """
>>>>>>> 70fcc63b
        outputs: Dict[str, List[PredictionBlock]] = {}
        for task in self.prediction_blocks:
            if task.target in outputs:
                if isinstance(outputs[task.target], list):
                    outputs[task.target].append(task)
                else:
                    outputs[task.target] = [outputs[task.target], task]
            outputs[task.target] = task

        return outputs

    def call_train_test(
<<<<<<< HEAD
        self, x, y=None, training=False, testing=False, **kwargs
    ) -> Union[Prediction, PredictionOutput]:
=======
        self,
        x: TabularData,
        y: Optional[Union[tf.tensor, TabularData]] = None,
        sample_weight=Optional[Union[float, tf.Tensor]],
        training: bool = False,
        testing: bool = False,
        **kwargs,
    ) -> Union[Prediction, PredictionOutput]:
        """Apply the model's call method during Train or Test modes and prepare
        Prediction (v2) or PredictionOutput (v1 - depreciated) objects

        Parameters
        ----------
        x : TabularData
            Dictionary of raw input features.
        y : Union[tf.tensor, TabularData], optional
            Target tensors, by default None
        training : bool, optional
            Flag for train mode, by default False
        sample_weight : Union[float, tf.Tensor], optional
            Sample weights to be used by the loss and by weighted_metrics
        testing : bool, optional
            Flag for test mode, by default False

        Returns
        -------
        Union[Prediction, PredictionOutput]
        """

>>>>>>> 70fcc63b
        forward = self(
            x,
            targets=y,
            training=training,
            testing=testing,
            **kwargs,
        )
        if not (self.prediction_tasks or self.prediction_blocks):
            return PredictionOutput(forward, y)

<<<<<<< HEAD
        predictions, targets, output = {}, {}, None
=======
        predictions, targets, sample_weights, output = {}, {}, {}, None
>>>>>>> 70fcc63b
        # V1
        if self.prediction_tasks:
            for task in self.prediction_tasks:
                task_x = forward
                if isinstance(forward, dict) and task.task_name in forward:
                    task_x = forward[task.task_name]
<<<<<<< HEAD
                if isinstance(task_x, PredictionOutput):
                    output = task_x
                    task_y = task_x.targets
                    task_x = task_x.predictions
                else:
                    task_y = y[task.target_name] if isinstance(y, dict) and y else y

                targets[task.task_name] = task_y
                predictions[task.task_name] = task_x

            if len(predictions) == 1 and len(targets) == 1:
                predictions = predictions[list(predictions.keys())[0]]
                targets = targets[list(targets.keys())[0]]

            if output:
                return output.copy_with_updates(predictions, targets)

            return PredictionOutput(predictions, targets)
=======

                if isinstance(task_x, PredictionOutput):
                    output = task_x
                    task_y = output.targets
                    task_x = output.predictions
                    task_sample_weight = (
                        sample_weight if output.sample_weight is None else output.sample_weight
                    )
                else:
                    task_y = y[task.target_name] if isinstance(y, dict) and y else y
                    task_sample_weight = sample_weight

                targets[task.task_name] = task_y
                predictions[task.task_name] = task_x
                sample_weights[task.task_name] = task_sample_weight

            if len(predictions) == 1 and len(targets) == 1:
                predictions = list(predictions.values())[0]
                targets = list(targets.values())[0]
                sample_weights = list(sample_weights.values())[0]

            if output:
                return output.copy_with_updates(predictions, targets, sample_weight=sample_weights)
            else:
                return PredictionOutput(predictions, targets, sample_weight=sample_weights)
>>>>>>> 70fcc63b

        # V2
        for task in self.prediction_blocks:
            task_x = forward
            if isinstance(forward, dict) and task.full_name in forward:
                task_x = forward[task.full_name]
            if isinstance(task_x, Prediction):
<<<<<<< HEAD
                task_y = task_x.targets
                task_x = task_x.outputs
            else:
                task_y = y[task.target] if isinstance(y, dict) and y else y

            targets[task.full_name] = task_y
            predictions[task.full_name] = task_x

        if len(predictions) == 1 and len(targets) == 1:
            predictions = predictions[list(predictions.keys())[0]]
            targets = targets[list(targets.keys())[0]]

        return Prediction(predictions, targets)
=======
                output = task_x
                task_y = output.targets
                task_x = output.outputs
                task_sample_weight = (
                    sample_weight if output.sample_weight is None else output.sample_weight
                )
            else:
                task_y = y[task.target] if isinstance(y, dict) and y else y
                task_sample_weight = sample_weight

            targets[task.full_name] = task_y
            predictions[task.full_name] = task_x
            sample_weights[task.full_name] = task_sample_weight

        return Prediction(predictions, targets, sample_weights)
>>>>>>> 70fcc63b

    def train_step(self, data):
        """Custom train step using the `compute_loss` method."""

        with tf.GradientTape() as tape:
            x, y, sample_weight = unpack_x_y_sample_weight(data)
            outputs = self.call_train_test(x, y, sample_weight=sample_weight, training=True)
            loss = self.compute_loss(x, outputs.targets, outputs.predictions, outputs.sample_weight)

        self._validate_target_and_loss(outputs.targets, loss)

        # Run backwards pass.
        self.optimizer.minimize(loss, self.trainable_variables, tape=tape)

        metrics = self.compute_metrics(outputs, training=True)
        # Adding regularization loss to metrics
        metrics["regularization_loss"] = tf.reduce_sum(cast_losses_to_common_dtype(self.losses))

        return metrics

    def test_step(self, data):
        """Custom test step using the `compute_loss` method."""

        x, y, sample_weight = unpack_x_y_sample_weight(data)
        outputs = self.call_train_test(x, y, sample_weight=sample_weight, testing=True)

        if getattr(self, "pre_eval_topk", None) is not None:
            # During eval, the retrieval-task only returns positive scores
            # so we need to retrieve top-k negative scores to compute the loss
            outputs = self.pre_eval_topk.call_outputs(outputs)

        self.compute_loss(x, outputs.targets, outputs.predictions, outputs.sample_weight)
        metrics = self.compute_metrics(outputs, training=False)
        # Adding regularization loss to metrics
        metrics["regularization_loss"] = tf.reduce_sum(cast_losses_to_common_dtype(self.losses))

        return metrics

    @tf.function
    def compute_metrics(
        self,
        prediction_outputs: PredictionOutput,
        training: bool,
    ) -> Dict[str, tf.Tensor]:
        """Overrides Model.compute_metrics() for some custom behaviour
           like compute metrics each N steps during training
           and allowing to feed additional information required by specific metrics

        Parameters
        ----------
        prediction_outputs : PredictionOutput
            Contains properties with targets and predictions
        training : bool
            Flag that indicates if metrics are being computed during
            training or evaluation

        Returns
        -------
        Dict[str, tf.Tensor]
            Dict with the metrics values
        """

        should_compute_metrics = self._should_compute_train_metrics_for_batch or not training
        if should_compute_metrics:

            # This ensures that compiled metrics are built
            # to make self.compiled_metrics.metrics available
            if not self.compiled_metrics.built:
                self.compiled_metrics.build(
                    prediction_outputs.predictions, prediction_outputs.targets
                )

            # Providing label_relevant_counts for TopkMetrics, as metric.update_state()
            # should have standard signature for better compatibility with Keras methods
            # like self.compiled_metrics.update_state()
            if hasattr(prediction_outputs, "label_relevant_counts"):
                for topk_metric in filter_topk_metrics(self.compiled_metrics.metrics):
                    topk_metric.label_relevant_counts = prediction_outputs.label_relevant_counts

            self.compiled_metrics.update_state(
                prediction_outputs.targets,
                prediction_outputs.predictions,
                prediction_outputs.sample_weight,
            )
        # Returns the current value of metrics
        metrics = self.metrics_results()
        return metrics

    def metrics_results(self) -> Dict[str, tf.Tensor]:
        """Logic to consolidate metrics results
        extracted from standard Keras Model.compute_metrics()

        Returns
        -------
        Dict[str, tf.Tensor]
            Dict with the metrics values
        """
        return_metrics = {}
        for metric in self.metrics:
            result = metric.result()
            if isinstance(result, dict):
                return_metrics.update(result)
            else:
                return_metrics[metric.name] = result
        return return_metrics

    def fit(
        self,
        x=None,
        y=None,
        batch_size=None,
        epochs=1,
        verbose="auto",
        callbacks=None,
        validation_split=0.0,
        validation_data=None,
        shuffle=True,
        class_weight=None,
        sample_weight=None,
        initial_epoch=0,
        steps_per_epoch=None,
        validation_steps=None,
        validation_batch_size=None,
        validation_freq=1,
        max_queue_size=10,
        workers=1,
        use_multiprocessing=False,
        train_metrics_steps=1,
        **kwargs,
    ):
        x = _maybe_convert_merlin_dataset(x, batch_size, **kwargs)

        # Bind schema from dataset to model in case we can't infer it from the inputs
        if isinstance(x, BatchedDataset):
            self.schema = x.schema

        validation_data = _maybe_convert_merlin_dataset(
            validation_data, batch_size, shuffle=shuffle, **kwargs
        )
        callbacks = self._add_metrics_callback(callbacks, train_metrics_steps)

        fit_kwargs = {
            k: v
            for k, v in locals().items()
            if k not in ["self", "kwargs", "train_metrics_steps", "__class__"]
        }

        return super().fit(**fit_kwargs)

    def _add_metrics_callback(self, callbacks, train_metrics_steps):
        if callbacks is None:
            callbacks = []

        if isinstance(callbacks, SequenceCollection):
            callbacks = list(callbacks)
        else:
            callbacks = [callbacks]

        callback_types = [type(callback) for callback in callbacks]
        if MetricsComputeCallback not in callback_types:
            # Adding a callback to control metrics computation
            callbacks.append(MetricsComputeCallback(train_metrics_steps))

        return callbacks

    def evaluate(
        self,
        x=None,
        y=None,
        batch_size=None,
        verbose=1,
        sample_weight=None,
        steps=None,
        callbacks=None,
        max_queue_size=10,
        workers=1,
        use_multiprocessing=False,
        return_dict=False,
        **kwargs,
    ):
        x = _maybe_convert_merlin_dataset(x, batch_size, shuffle=False, **kwargs)

        return super().evaluate(
            x,
            y,
            batch_size,
            verbose,
            sample_weight,
            steps,
            callbacks,
            max_queue_size,
            workers,
            use_multiprocessing,
            return_dict,
            **kwargs,
        )

    def predict(
        self,
        x,
        batch_size=None,
        verbose=0,
        steps=None,
        callbacks=None,
        max_queue_size=10,
        workers=1,
        use_multiprocessing=False,
        **kwargs,
    ):
        x = _maybe_convert_merlin_dataset(x, batch_size, shuffle=False, **kwargs)

        return super(BaseModel, self).predict(
            x,
            batch_size=batch_size,
            verbose=verbose,
            steps=steps,
            callbacks=callbacks,
            max_queue_size=max_queue_size,
            workers=workers,
            use_multiprocessing=use_multiprocessing,
        )

    def batch_predict(
        self, dataset: merlin.io.Dataset, batch_size: int, **kwargs
    ) -> merlin.io.Dataset:
        """Batched prediction using the Dask.
        Parameters
        ----------
        dataset: merlin.io.Dataset
            Dataset to predict on.
        batch_size: int
            Batch size to use for prediction.
        Returns merlin.io.Dataset
        -------
        """
        if hasattr(dataset, "schema"):
            if not set(self.schema.column_names).issubset(set(dataset.schema.column_names)):
                raise ValueError(
                    f"Model schema {self.schema.column_names} does not match dataset schema"
                    + f" {dataset.schema.column_names}"
                )

        # Check if merlin-dataset is passed
        if hasattr(dataset, "to_ddf"):
            dataset = dataset.to_ddf()

        from merlin.models.tf.utils.batch_utils import TFModelEncode

        model_encode = TFModelEncode(self, batch_size=batch_size, **kwargs)
        predictions = dataset.map_partitions(model_encode)

        return merlin.io.Dataset(predictions)


@tf.keras.utils.register_keras_serializable(package="merlin.models")
class Model(BaseModel):
    def __init__(
        self,
        *blocks: Block,
        context: Optional[ModelContext] = None,
        pre: Optional[tf.keras.layers.Layer] = None,
        post: Optional[tf.keras.layers.Layer] = None,
        **kwargs,
    ):
        super(Model, self).__init__(**kwargs)
        context = context or ModelContext()
        if len(blocks) == 1 and isinstance(blocks[0], SequentialBlock):
            blocks = blocks[0].layers

        self.blocks = blocks
        for block in self.submodules:
            if hasattr(block, "_set_context"):
                block._set_context(context)

        self.pre = pre
        self.post = post
        self.context = context
        self._is_fitting = False

        input_block_schemas = [
            block.schema for block in self.submodules if getattr(block, "is_input", False)
        ]
        self.schema = sum(input_block_schemas, Schema())

    def _maybe_build(self, inputs):
        if isinstance(inputs, dict):
            _ragged_inputs = AsRaggedFeatures()(inputs)
            feature_shapes = {k: v.shape for k, v in _ragged_inputs.items()}
            feature_dtypes = {k: v.dtype for k, v in _ragged_inputs.items()}

            for block in self.blocks:
                block._feature_shapes = feature_shapes
                block._feature_dtypes = feature_dtypes
                for child in block.submodules:
                    child._feature_shapes = feature_shapes
                    child._feature_dtypes = feature_dtypes
        super()._maybe_build(inputs)

    def build(self, input_shape=None):
        """Builds the model

        Parameters
        ----------
        input_shape : tf.TensorShape, optional
            The input shape, by default None
        """
        last_layer = None

        if self.pre is not None:
            self.pre.build(input_shape)
            input_shape = self.pre.compute_output_shape(input_shape)

        for layer in self.blocks:
            try:
                layer.build(input_shape)
            except TypeError:
                t, v, tb = sys.exc_info()
                if isinstance(input_shape, dict) and isinstance(last_layer, TabularBlock):
                    v = TypeError(
                        f"Couldn't build {layer}, "
                        f"did you forget to add aggregation to {last_layer}?"
                    )
                six.reraise(t, v, tb)
            input_shape = layer.compute_output_shape(input_shape)
            last_layer = layer

        if self.post is not None:
            self.post.build(input_shape)

        self.built = True

    def call(self, inputs, targets=None, training=False, testing=False, output_context=False):
        context = self._create_context(
            AsRaggedFeatures()(inputs),
            targets=targets,
            training=training,
            testing=testing,
        )

        outputs = inputs
        if self.pre:
            outputs, context = self._call_child(self.pre, outputs, context)

        for block in self.blocks:
            outputs, context = self._call_child(block, outputs, context)

        if self.post:
            outputs, context = self._call_child(self.post, outputs, context)

        if output_context:
            return outputs, context

        return outputs

    def _create_context(
        self, inputs, targets=None, training=False, testing=False
    ) -> PredictionContext:
        context = PredictionContext(inputs, targets=targets, training=training, testing=testing)

        return context

    def _call_child(
        self,
        child: tf.keras.layers.Layer,
        inputs,
        context: PredictionContext,
    ):
        call_kwargs = context.to_call_dict()

        # Prevent features to be part of signature of model-blocks
        if any(isinstance(sub, ModelBlock) for sub in child.submodules):
            del call_kwargs["features"]

        outputs = call_layer(child, inputs, **call_kwargs)
        if isinstance(outputs, Prediction):
            targets = outputs.targets if outputs.targets is not None else context.targets
            features = outputs.features if outputs.features is not None else context.features
            outputs = outputs[0]
            context = context.with_updates(targets=targets, features=features)

        return outputs, context

    @property
    def first(self):
        return self.blocks[0]

    @property
    def last(self):
        return self.blocks[-1]

    @classmethod
    def from_block(
        cls,
        block: Block,
        schema: Schema,
        input_block: Optional[Block] = None,
        prediction_tasks: Optional[
            Union["PredictionTask", List["PredictionTask"], "ParallelPredictionBlock"]
        ] = None,
        aggregation="concat",
        **kwargs,
    ) -> "Model":
        """Create a model from a `block`

        Parameters
        ----------
        block: Block
            The block to wrap in-between an InputBlock and prediction task(s)
        schema: Schema
            Schema to use for the model.
        input_block: Optional[Block]
            Block to use as input.
        prediction_tasks: Optional[
            Union[PredictionTask, List[PredictionTask], ParallelPredictionBlock]
        ]
            Prediction tasks to use.
        """
        if isinstance(block, SequentialBlock) and is_input_block(block.first):
            if input_block is not None:
                raise ValueError("The block already includes an InputBlock")
            input_block = block.first

        _input_block: Block = input_block or InputBlock(schema, aggregation=aggregation, **kwargs)

        prediction_tasks = parse_prediction_tasks(schema, prediction_tasks)

        return cls(_input_block, block, prediction_tasks)

    @classmethod
    def from_config(cls, config, custom_objects=None):
        pre = config.pop("pre", None)
        post = config.pop("post", None)
        layers = [
            tf.keras.layers.deserialize(conf, custom_objects=custom_objects)
            for conf in config.values()
        ]

        if pre is not None:
            pre = tf.keras.layers.deserialize(pre, custom_objects=custom_objects)

        if post is not None:
            post = tf.keras.layers.deserialize(post, custom_objects=custom_objects)

        return cls(*layers, pre=pre, post=post)

    def get_config(self):
        config = maybe_serialize_keras_objects(self, {}, ["pre", "post"])
        for i, layer in enumerate(self.blocks):
            config[i] = tf.keras.utils.serialize_keras_object(layer)

        return config

    def _set_save_spec(self, inputs, args=None, kwargs=None):
        # We need to overwrite this in order to fix a Keras-bug in TF<2.9
        super()._set_save_spec(inputs, args, kwargs)

        if version.parse(tf.__version__) < version.parse("2.9.0"):
            # Keras will interpret kwargs like `features` & `targets` as
            # required args, which is wrong. This is a workaround.
            _arg_spec = self._saved_model_arg_spec
            self._saved_model_arg_spec = ([_arg_spec[0][0]], _arg_spec[1])


@runtime_checkable
class RetrievalBlock(Protocol):
    def query_block(self) -> Block:
        ...

    def item_block(self) -> Block:
        ...


@tf.keras.utils.register_keras_serializable(package="merlin_models")
class RetrievalModel(Model):
    """Embedding-based retrieval model."""

    def evaluate(
        self,
        x=None,
        y=None,
        item_corpus: Optional[Union[merlin.io.Dataset, TopKIndexBlock]] = None,
        batch_size=None,
        verbose=1,
        sample_weight=None,
        steps=None,
        callbacks=None,
        max_queue_size=10,
        workers=1,
        use_multiprocessing=False,
        return_dict=False,
        **kwargs,
    ):
        self.has_item_corpus = False

        if item_corpus:
            from merlin.models.tf.core.index import TopKIndexBlock

            self.has_item_corpus = True

            if isinstance(item_corpus, TopKIndexBlock):
                self.loss_block.pre_eval_topk = item_corpus  # type: ignore
            elif isinstance(item_corpus, merlin.io.Dataset):
                item_corpus = unique_rows_by_features(item_corpus, Tags.ITEM, Tags.ITEM_ID)
                item_block = self.retrieval_block.item_block()

                if not getattr(self, "pre_eval_topk", None):
                    topk_metrics = filter_topk_metrics(self.metrics)
                    if len(topk_metrics) == 0:
                        # TODO: Decouple the evaluation of RetrievalModel from the need of using
                        # at least one TopkMetric (how to infer the k for TopKIndexBlock?)
                        raise ValueError(
                            "RetrievalModel evaluation requires at least "
                            "one TopkMetric (e.g., RecallAt(5), NDCGAt(10))."
                        )
                    self.pre_eval_topk = TopKIndexBlock.from_block(
                        item_block,
                        data=item_corpus,
                        k=tf.reduce_max([metric.k for metric in topk_metrics]),
                        context=self.context,
                        **kwargs,
                    )
                else:
                    self.pre_eval_topk.update_from_block(item_block, item_corpus)
            else:
                raise ValueError(
                    "`item_corpus` must be either a `TopKIndexBlock` or a `Dataset`. ",
                    f"Got {type(item_corpus)}",
                )

            # set cache_query to True in the ItemRetrievalScorer
            from merlin.models.tf import ItemRetrievalTask

            if isinstance(self.prediction_tasks[0], ItemRetrievalTask):
                self.prediction_tasks[0].set_retrieval_cache_query(True)  # type: ignore

        return super().evaluate(
            x,
            y,
            batch_size,
            verbose,
            sample_weight,
            steps,
            callbacks,
            max_queue_size,
            workers,
            use_multiprocessing,
            return_dict,
            **kwargs,
        )

    @property
    def retrieval_block(self) -> RetrievalBlock:
        return next(b for b in self.blocks if isinstance(b, RetrievalBlock))

    def query_embeddings(
        self,
        dataset: merlin.io.Dataset,
        batch_size: int,
        query_tag: Union[str, Tags] = Tags.USER,
        query_id_tag: Union[str, Tags] = Tags.USER_ID,
    ) -> merlin.io.Dataset:
        """Export query embeddings from the model.

        Parameters
        ----------
        dataset : merlin.io.Dataset
            Dataset to export embeddings from.
        batch_size : int
            Batch size to use for embedding extraction.
        query_tag: Union[str, Tags], optional
            Tag to use for the query.
        query_id_tag: Union[str, Tags], optional
            Tag to use for the query id.

        Returns
        -------
        merlin.io.Dataset
            Dataset with the user/query features and the embeddings
            (one dim per column in the data frame)
        """
        from merlin.models.tf.utils.batch_utils import QueryEmbeddings

        get_user_emb = QueryEmbeddings(self, batch_size=batch_size)

        dataset = unique_rows_by_features(dataset, query_tag, query_id_tag).to_ddf()
        embeddings = dataset.map_partitions(get_user_emb)

        return merlin.io.Dataset(embeddings)

    def item_embeddings(
        self,
        dataset: merlin.io.Dataset,
        batch_size: int,
        item_tag: Union[str, Tags] = Tags.ITEM,
        item_id_tag: Union[str, Tags] = Tags.ITEM_ID,
    ) -> merlin.io.Dataset:
        """Export item embeddings from the model.

        Parameters
        ----------
        dataset : merlin.io.Dataset
            Dataset to export embeddings from.
        batch_size : int
            Batch size to use for embedding extraction.
        item_tag : Union[str, Tags], optional
            Tag to use for the item.
        item_id_tag : Union[str, Tags], optional
            Tag to use for the item id, by default Tags.ITEM_ID

        Returns
        -------
        merlin.io.Dataset
            Dataset with the item features and the embeddings
            (one dim per column in the data frame)
        """
        from merlin.models.tf.utils.batch_utils import ItemEmbeddings

        get_item_emb = ItemEmbeddings(self, batch_size=batch_size)

        dataset = unique_rows_by_features(dataset, item_tag, item_id_tag).to_ddf()
        embeddings = dataset.map_partitions(get_item_emb)

        return merlin.io.Dataset(embeddings)

    def check_for_retrieval_task(self):
        if not (
            getattr(self, "loss_block", None)
            and getattr(self.loss_block, "set_retrieval_cache_query", None)
        ):
            raise ValueError(
                "Your retrieval model should contain an ItemRetrievalTask "
                "in the end (loss_block)."
            )

    def to_top_k_recommender(
        self,
        item_corpus: Union[merlin.io.Dataset, TopKIndexBlock],
        k: Optional[int] = None,
        **kwargs,
    ) -> ModelBlock:
        """Convert the model to a Top-k Recommender.
        Parameters
        ----------
        item_corpus: Union[merlin.io.Dataset, TopKIndexBlock]
            Dataset to convert to a Top-k Recommender.
        k: int
            Number of recommendations to make.
        Returns
        -------
        SequentialBlock
        """
        import merlin.models.tf as ml

        if isinstance(item_corpus, merlin.io.Dataset):
            if not k:
                topk_metrics = filter_topk_metrics(self.metrics)
                if topk_metrics:
                    k = tf.reduce_max([metric.k for metric in topk_metrics])
                else:
                    raise ValueError("You must specify a k for the Top-k Recommender.")

            data = unique_rows_by_features(item_corpus, Tags.ITEM, Tags.ITEM_ID)
            topk_index = ml.TopKIndexBlock.from_block(
                self.retrieval_block.item_block(), data=data, k=k, **kwargs
            )
        else:
            topk_index = item_corpus
        # Set the blocks for recommenders with built=True to keep pre-trained embeddings
        recommender_block = self.retrieval_block.query_block().connect(topk_index)
        recommender_block.built = True
        recommender = ModelBlock(recommender_block)
        recommender.built = True
        return recommender


def _maybe_convert_merlin_dataset(data, batch_size, shuffle=True, **kwargs):
    # Check if merlin-dataset is passed
    if hasattr(data, "to_ddf"):
        if not batch_size:
            raise ValueError("batch_size must be specified when using merlin-dataset.")

        data = BatchedDataset(data, batch_size=batch_size, shuffle=shuffle, **kwargs)

        if not shuffle:
            kwargs.pop("shuffle", None)

    return data<|MERGE_RESOLUTION|>--- conflicted
+++ resolved
@@ -23,13 +23,7 @@
 from merlin.models.tf.metrics.topk import TopKMetricsAggregator, filter_topk_metrics, split_metrics
 from merlin.models.tf.models.utils import parse_prediction_tasks
 from merlin.models.tf.prediction_tasks.base import ParallelPredictionBlock, PredictionTask
-<<<<<<< HEAD
 from merlin.models.tf.predictions.base import ContrastivePredictionBlock, PredictionBlock
-
-# from merlin.models.tf.predictions.dot_product import DotProductCategoricalPrediction
-=======
-from merlin.models.tf.predictions.base import PredictionBlock
->>>>>>> 70fcc63b
 from merlin.models.tf.typing import TabularData
 from merlin.models.tf.utils.search_utils import find_all_instances_in_layers
 from merlin.models.tf.utils.tf_utils import call_layer, maybe_serialize_keras_objects
@@ -309,7 +303,6 @@
             self.output_names = [task.task_name for task in self.prediction_tasks]
         else:
             self.output_names = [block.full_name for block in self.prediction_blocks]
-<<<<<<< HEAD
             negative_sampling = kwargs.pop("negative_sampling", None)
             if negative_sampling:
                 if not isinstance(self.prediction_blocks[0], ContrastivePredictionBlock):
@@ -318,8 +311,6 @@
                         " `ContrastivePredictionBlock` prediction block"
                     )
                 self.prediction_blocks[0].compile(negative_sampling=negative_sampling)
-=======
->>>>>>> 70fcc63b
 
         # This flag will make Keras change the metric-names which is not needed in v2
         from_serialized = kwargs.pop("from_serialized", num_v2_blocks > 0)
@@ -328,11 +319,7 @@
             optimizer=optimizer,
             loss=self._create_loss(loss),
             metrics=self._create_metrics(metrics),
-<<<<<<< HEAD
-            weighted_metrics=weighted_metrics,
-=======
             weighted_metrics=self._create_weighted_metrics(weighted_metrics),
->>>>>>> 70fcc63b
             run_eagerly=run_eagerly,
             loss_weights=loss_weights,
             steps_per_execution=steps_per_execution,
@@ -345,21 +332,16 @@
         out = {}
 
         num_v1_blocks = len(self.prediction_tasks)
-
-<<<<<<< HEAD
-        if isinstance(metrics, (list, tuple)):
+        if isinstance(metrics, dict):
+            out = metrics
+
+        elif isinstance(metrics, (list, tuple)):
             # Retrieve top-k metrics & wrap them in TopKMetricsAggregator
             topk_metrics, topk_aggregators, other_metrics = split_metrics(metrics)
             if len(topk_metrics) > 0:
                 topk_aggregators.append(TopKMetricsAggregator(*topk_metrics))
             metrics = other_metrics + topk_aggregators
 
-=======
-        if isinstance(metrics, dict):
-            out = metrics
-
-        elif isinstance(metrics, (list, tuple)):
->>>>>>> 70fcc63b
             if num_v1_blocks > 0:
                 if num_v1_blocks == 1:
                     out[self.prediction_tasks[0].task_name] = metrics
@@ -373,11 +355,7 @@
                     for i, block in enumerate(self.prediction_blocks):
                         out[block.full_name] = metrics[i]
 
-<<<<<<< HEAD
-        if not metrics:
-=======
         elif metrics is None:
->>>>>>> 70fcc63b
             for task_name, task in self.prediction_tasks_by_name().items():
                 out[task_name] = [m() if inspect.isclass(m) else m for m in task.DEFAULT_METRICS]
 
@@ -386,8 +364,6 @@
 
         return out
 
-<<<<<<< HEAD
-=======
     def _create_weighted_metrics(self, weighted_metrics=None):
         out = {}
 
@@ -412,7 +388,6 @@
 
         return out
 
->>>>>>> 70fcc63b
     def _create_loss(self, loss=None):
         out = {}
 
@@ -476,8 +451,6 @@
         return {task.full_name: task for task in self.prediction_blocks}
 
     def predictions_by_target(self) -> Dict[str, List[PredictionBlock]]:
-<<<<<<< HEAD
-=======
         """Method to index the model's prediction blocks by target names.
 
         Returns
@@ -485,7 +458,6 @@
         Dict[str, List[PredictionBlock]]
             List of prediction blocks.
         """
->>>>>>> 70fcc63b
         outputs: Dict[str, List[PredictionBlock]] = {}
         for task in self.prediction_blocks:
             if task.target in outputs:
@@ -498,10 +470,6 @@
         return outputs
 
     def call_train_test(
-<<<<<<< HEAD
-        self, x, y=None, training=False, testing=False, **kwargs
-    ) -> Union[Prediction, PredictionOutput]:
-=======
         self,
         x: TabularData,
         y: Optional[Union[tf.tensor, TabularData]] = None,
@@ -531,7 +499,6 @@
         Union[Prediction, PredictionOutput]
         """
 
->>>>>>> 70fcc63b
         forward = self(
             x,
             targets=y,
@@ -542,37 +509,13 @@
         if not (self.prediction_tasks or self.prediction_blocks):
             return PredictionOutput(forward, y)
 
-<<<<<<< HEAD
-        predictions, targets, output = {}, {}, None
-=======
         predictions, targets, sample_weights, output = {}, {}, {}, None
->>>>>>> 70fcc63b
         # V1
         if self.prediction_tasks:
             for task in self.prediction_tasks:
                 task_x = forward
                 if isinstance(forward, dict) and task.task_name in forward:
                     task_x = forward[task.task_name]
-<<<<<<< HEAD
-                if isinstance(task_x, PredictionOutput):
-                    output = task_x
-                    task_y = task_x.targets
-                    task_x = task_x.predictions
-                else:
-                    task_y = y[task.target_name] if isinstance(y, dict) and y else y
-
-                targets[task.task_name] = task_y
-                predictions[task.task_name] = task_x
-
-            if len(predictions) == 1 and len(targets) == 1:
-                predictions = predictions[list(predictions.keys())[0]]
-                targets = targets[list(targets.keys())[0]]
-
-            if output:
-                return output.copy_with_updates(predictions, targets)
-
-            return PredictionOutput(predictions, targets)
-=======
 
                 if isinstance(task_x, PredictionOutput):
                     output = task_x
@@ -598,7 +541,6 @@
                 return output.copy_with_updates(predictions, targets, sample_weight=sample_weights)
             else:
                 return PredictionOutput(predictions, targets, sample_weight=sample_weights)
->>>>>>> 70fcc63b
 
         # V2
         for task in self.prediction_blocks:
@@ -606,21 +548,6 @@
             if isinstance(forward, dict) and task.full_name in forward:
                 task_x = forward[task.full_name]
             if isinstance(task_x, Prediction):
-<<<<<<< HEAD
-                task_y = task_x.targets
-                task_x = task_x.outputs
-            else:
-                task_y = y[task.target] if isinstance(y, dict) and y else y
-
-            targets[task.full_name] = task_y
-            predictions[task.full_name] = task_x
-
-        if len(predictions) == 1 and len(targets) == 1:
-            predictions = predictions[list(predictions.keys())[0]]
-            targets = targets[list(targets.keys())[0]]
-
-        return Prediction(predictions, targets)
-=======
                 output = task_x
                 task_y = output.targets
                 task_x = output.outputs
@@ -636,7 +563,6 @@
             sample_weights[task.full_name] = task_sample_weight
 
         return Prediction(predictions, targets, sample_weights)
->>>>>>> 70fcc63b
 
     def train_step(self, data):
         """Custom train step using the `compute_loss` method."""
